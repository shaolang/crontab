defmodule Crontab.Mixfile do
  use Mix.Project

  @source_url "https://github.com/maennchen/crontab"
  @version "1.1.13"

  def project do
    [
      app: :crontab,
      version: @version,
      elixir: "~> 1.14",
      build_embedded:
        Mix.env() == :prod or System.get_env("BUILD_EMBEDDED", "false") in ["1", "true"],
      start_permanent: Mix.env() == :prod,
      description: description(),
      package: package(),
      deps: deps(),
      docs: docs(),
      test_coverage: [tool: ExCoveralls],
      dialyzer:
        [plt_add_apps: [:ecto]] ++
          if (System.get_env("DIALYZER_PLT_PRIV") || "false") in ["1", "true"] do
            [plt_file: {:no_warn, "priv/plts/dialyzer.plt"}]
          else
            []
          end
    ]
  end

  def application do
    [extra_applications: [:logger]]
  end

  defp description do
    """
    Elixir library for parsing, writing, and calculating Cron format strings.
    """
  end

  defp deps do
    [
      {:ecto, "~> 1.0 or ~> 2.0 or ~> 3.0", optional: true},
      {:ex_doc, ">= 0.0.0", only: :dev, runtime: false},
      {:excoveralls, "~> 0.5", only: [:test], runtime: false},
      {:dialyxir, "~> 1.0", only: [:dev], runtime: false},
      {:credo, "~> 1.0", only: [:dev], runtime: false},
<<<<<<< HEAD
      {:nimble_parsec, "~> 0.5"}
=======
      {:mix_test_watch, "~> 1.1", only: [:dev, :test], runtime: false},
      {:tz, "~> 0.26", only: [:dev, :test]}
>>>>>>> ad3d7e4d
    ]
  end

  defp package do
    [
      name: :crontab,
      files: ["lib", "mix.exs", "README*", "LICENSE*"],
      maintainers: ["Jonatan Männchen"],
      licenses: ["MIT"],
      links: %{"GitHub" => @source_url, "Changelog" => @source_url <> "/releases"}
    ]
  end

  defp docs do
    [
      extras: ["README.md", "docs/cheatsheets/cron_notation.cheatmd"],
      main: "readme",
      source_url: @source_url,
      source_ref: "v" <> @version
    ]
  end
end<|MERGE_RESOLUTION|>--- conflicted
+++ resolved
@@ -44,12 +44,9 @@
       {:excoveralls, "~> 0.5", only: [:test], runtime: false},
       {:dialyxir, "~> 1.0", only: [:dev], runtime: false},
       {:credo, "~> 1.0", only: [:dev], runtime: false},
-<<<<<<< HEAD
-      {:nimble_parsec, "~> 0.5"}
-=======
+      {:nimble_parsec, "~> 0.5"},
       {:mix_test_watch, "~> 1.1", only: [:dev, :test], runtime: false},
       {:tz, "~> 0.26", only: [:dev, :test]}
->>>>>>> ad3d7e4d
     ]
   end
 
